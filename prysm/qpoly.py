"""Tools for working with Q (Forbes) polynomials."""
from functools import lru_cache

from .conf import config
from .pupil import Pupil
from .mathops import engine as e, kronecker, gamma
from .coordinates import gridcache
from .jacobi import jacobi

from scipy.special import factorial, factorial2

MAX_ELEMENTS_IN_CACHE = 1024  # surely no one wants > 1000 terms...


def qbfs_recurrence_P(n, x, Pnm1=None, Pnm2=None, recursion_coef=None):
    """P(m+1) from oe-18-19-19700 eq. (2.6).

    Parameters
    ----------
    n : `int`
        polynomial order
    x : `numpy.ndarray`
        x values, notionally in / orthogonal over [0, 1], to evaluate at
    Pnm1 : `numpy.ndarray`, optional
        the value of this function for argument n - 1
    Pnm2 : `numpy.ndarray`, optional
        the value of this function for argument n - 2
    recursion_coef : `numpy.ndarray`, optional
        the coefficient to apply, if recursion_coef = C: evaluates C * Pnm1 - Pnm2

    Returns
    -------
    `numpy.ndarray`
        the value of the auxiliary P polynomial for given order n and point(s) x

    """
    if n == 0:
        return 2
    elif n == 1:
        return 6 - 8 * x
    else:
        if Pnm2 is None:
            Pnm2 = qbfs_recurrence_P(n - 2, x)
        if Pnm1 is None:
<<<<<<< HEAD
            Pnm1 = qbfs_recurrence_P(n - 1, x, Pnm1=Pnm2)
=======
            Pnm1 = qbfs_recurrence_P(n - 1, x, Pnm1=Pnm1)
>>>>>>> ccfebb74

        if recursion_coef is None:
            recursion_coef = 2 - 4 * x

        return recursion_coef * Pnm1 - Pnm2


def qbfs_recurrence_Q(n, x, Pn=None, Pnm1=None, Pnm2=None, Qnm1=None, Qnm2=None, recursion_coef=None):
    """Q(m+1) from oe-18-19-19700 eq. (2.7).

    Parameters
    ----------
    n : `int`
        polynomial order
    x : `numpy.ndarray`
        x values, notionally in / orthogonal over [0, 1], to evaluate at
    Pnm1 : `numpy.ndarray`, optional
        the value of qbfs_recurrence_P for argument n - 1
    Pnm2 : `numpy.ndarray`, optional
        the value of qbfs_recurrence_P for argument n - 2
    Qnm1 : `numpy.ndarray`, optional
        the value of this function for argument n - 1
    Qnm2 : `numpy.ndarray`, optional
        the value of this function for argument n - 2
    recursion_coef : `numpy.ndarray`, optional
        the coefficient to apply, if recursion_coef = C: evaluates C * Pnm1 - Pnm2

    Returns
    -------
    `numpy.ndarray`
        the value of the the Qbfs polynomial for given order n and point(s) x

    """
    if n == 0:
        return e.ones_like(x)
    elif n == 1:
        return 1 / e.sqrt(19) * (13 - 16 * x)
    else:
        # allow passing of cached results
        if Pnm2 is None:
            Pnm2 = qbfs_recurrence_P(n - 2, x, recursion_coef=recursion_coef)
        if Pnm1 is None:
            Pnm1 = qbfs_recurrence_P(n - 1, x, Pnm1=Pnm2, recursion_coef=recursion_coef)
        if Pn is None:
            Pn = qbfs_recurrence_P(n, x, Pnm1=Pnm1, Pnm2=Pnm2, recursion_coef=recursion_coef)
        if Qnm2 is None:
            Qnm2 = qbfs_recurrence_Q(n - 2, x, Pn=Pn, Pnm1=Pnm1, Pnm2=Pnm2, recursion_coef=recursion_coef)
        if Qnm1 is None:
            Qnm1 = qbfs_recurrence_Q(n - 1, x, Pn=Pn, Pnm1=Pnm1, Pnm2=Pnm2, Qnm2=Qnm2, recursion_coef=recursion_coef)

        # now calculate the three-term recursion
        term1 = Pn
        term2 = g_qbfs(n - 1) * Qnm1
        term3 = h_qbfs(n - 2) * Qnm2
        numerator = term1 - term2 - term3
        denominator = f_qbfs(n)
        return numerator / denominator


@lru_cache(MAX_ELEMENTS_IN_CACHE)
def g_qbfs(n_minus_1):
    """g(m-1) from oe-18-19-19700 eq. (A.15)"""
    if n_minus_1 == 0:
        return - 1 / 2
    else:
        n_minus_2 = n_minus_1 - 1
        return - (1 + g_qbfs(n_minus_2) * h_qbfs(n_minus_2)) / f_qbfs(n_minus_1)


@lru_cache(MAX_ELEMENTS_IN_CACHE)
def h_qbfs(n_minus_2):
    """h(m-2) from oe-18-19-19700 eq. (A.14)"""
    n = n_minus_2 + 2
    return -n * (n - 1) / (2 * f_qbfs(n_minus_2))


@lru_cache(MAX_ELEMENTS_IN_CACHE)
def f_qbfs(n):
    """f(m) from oe-18-19-19700 eq. (A.16)"""
    if n == 0:
        return 2
    elif n == 1:
        return e.sqrt(19) / 2
    else:
        term1 = n * (n + 1) + 3
        term2 = g_qbfs(n - 1) ** 2
        term3 = h_qbfs(n - 2) ** 2
        return e.sqrt(term1 - term2 - term3)


class QBFSCache(object):
    """Cache of Qbfs terms evaluated over the unit circle."""
    def __init__(self, gridcache=gridcache):
        """Create a new QBFSCache instance."""
        self.Qs = {}
        self.Ps = {}
        self.gridcache = gridcache

    def get_QBFS(self, m, samples, rho_max=1):
        """Get an array of phase values for a given index, and number of samples."""
        key = self.make_key(m=m, samples=samples, rho_max=rho_max)
        try:
            Qm = self.Qs[key]
        except KeyError:
            rho = self.get_grid(samples, rho_max=rho_max)
            Pm = self.get_PBFS(m=m, samples=samples, rho_max=rho_max)
            if m > 2:
                Pnm2 = self.get_PBFS(m=m - 2, samples=samples, rho_max=rho_max)
                Pnm1 = self.get_PBFS(m=m - 1, samples=samples, rho_max=rho_max)
                Qnm2 = self.get_QBFS(m=m - 2, samples=samples, rho_max=rho_max)
                Qnm1 = self.get_QBFS(m=m - 1, samples=samples, rho_max=rho_max)
            else:
                Pnm1, Pnm2, Qnm1, Qnm2 = None, None, None, None

            coef = self.get_PBFS_recursion_coef(samples=samples, rho_max=rho_max)
            Qm = qbfs_recurrence_Q(m, rho, Pn=Pm, Pnm1=Pnm1, Pnm2=Pnm2,
                                   Qnm1=Qnm1, Qnm2=Qnm2, recursion_coef=coef)
            self.Qs[key] = Qm

        return Qm

    def get_PBFS(self, m, samples, rho_max=1):
        """Get an array of P values for a given index."""
        key = self.make_key(m=m, samples=samples, rho_max=rho_max)
        try:
            Pm = self.Ps[key]

        except KeyError:
            rho = self.get_grid(samples=samples, rho_max=rho_max)
            if m > 2:
                Pnm2 = self.get_PBFS(m - 2, samples=samples, rho_max=rho_max)
                Pnm1 = self.get_PBFS(m - 1, samples=samples, rho_max=rho_max)
            else:
                Pnm1, Pnm2 = None, None

            coef = self.get_PBFS_recursion_coef(samples=samples, rho_max=rho_max)
            Pm = qbfs_recurrence_P(m, rho, Pnm1=Pnm1, Pnm2=Pnm2, recursion_coef=coef)
            self.Ps[key] = Pm

        return Pm

    def get_PBFS_recursion_coef(self, samples, rho_max=1):
        key = ('recursion', samples, rho_max)
        try:
            coef = self.Ps[key]
        except KeyError:
            rho = self.get_grid(samples=samples, rho_max=rho_max)
            coef = 2 - 4 * rho
            self.Ps[key] = coef

        return coef

    def get_grid(self, samples, rho_max=1):
        """Get a grid of rho coordinates for a given number of samples."""
        return self.gridcache(samples=samples, radius=rho_max, r='r -> r^2')['r']

    def __call__(self, m, samples, rho_max=1):
        """Get an array of sag values for a given index, norm, and number of samples."""
        return self.get_QBFS(m=m, samples=samples, rho_max=rho_max)

    def make_key(self, m, samples, rho_max):
        """Generate a key into the cache dictionaries."""
        return (m, samples, rho_max)

    def clear(self, *args):
        """Empty the cache."""
        self.Qs = {}
        self.Ps = {}
        self.grids = {}

    @property
    def nbytes(self):
        n = 0
        stores = (self.Qs, self.Ps)
        for store in stores:
            for key in store:
                n += store[key].nbytes

        return n


QBFScache = QBFSCache()
config.chbackend_observers.append(QBFScache.clear)


# Qcon is defined as:
# r^4 * P_m(0,4)(2x-1)
# with x = r^2


def qcon_recurrence(n, x, Pnm1=None, Pnm2=None):
    return jacobi(n, x=x, alpha=0, beta=4, Pnm1=Pnm1, Pnm2=Pnm2)


class QCONCache(object):
    """Cache of Qcon terms evaluated over the unit circle."""
    def __init__(self, gridcache=gridcache):
        """Create a new QCONCache instance."""
        self.Qs = {}
        self.Ps = {}
        self.gridcache = gridcache

    def get_QCON(self, m, samples, rho_max=1):
        """Get an array of phase values for a given index, and number of samples."""
        # TODO: update
        key = self.make_key(m=m, samples=samples, rho_max=rho_max)
        try:
            Qm = self.Qs[key]
        except KeyError:
            rho = self.get_grid(samples, rho_max=rho_max)
            if m > 2:
                Pnm2 = self.get_PJAC(m=m - 2, samples=samples, rho_max=rho_max)
                Pnm1 = self.get_PJAC(m=m - 1, samples=samples, rho_max=rho_max)
            else:
                Pnm1, Pnm2 = None, None

            Qm = qcon_recurrence(m, rho, Pnm1=Pnm1, Pnm2=Pnm2)
            self.Qs[key] = Qm

        return Qm

    def get_PJAC(self, m, samples, rho_max=1):
        """Get an array of P_n^(0,4) values for a given index."""
        # TODO: update
        key = self.make_key(m=m, samples=samples, rho_max=rho_max)
        try:
            Pm = self.Ps[key]

        except KeyError:
            rho = self.get_grid(samples, rho_max=rho_max)
            if m > 2:
                Pnm2 = self.get_PJAC(m - 2, samples=samples, rho_max=rho_max)
                Pnm1 = self.get_PJAC(m - 1, samples=samples, rho_max=rho_max)
            else:
                Pnm1, Pnm2 = None, None

            Pm = jacobi(n=m, x=rho, alpha=0, beta=4, Pnm1=Pnm1, Pnm2=Pnm2)
            self.Ps[key] = Pm

        return Pm

    def get_grid(self, samples, rho_max=1):
        """Get a grid of rho coordinates for a given number of samples."""
        return self.gridcache(samples=samples, radius=rho_max, r='r -> 2r^2 - 1')['r']

    def __call__(self, m, samples, rho_max=1):
        """Get an array of sag values for a given index, norm, and number of samples."""
        return self.get_QCON(m=m, samples=samples, rho_max=rho_max)

    def make_key(self, m, samples, rho_max):
        """Generate a key into the cache dictionaries."""
        return (m, samples, rho_max)

    def clear(self, *args):
        """Empty the cache."""
        self.Qs = {}
        self.Ps = {}
        self.grids = {}

    @property
    def nbytes(self):
        n = 0
        for key in self.Qs:
            n += self.Qs[key].nbytes
            n += self.Ps[key].nbytes

        return n


QCONcache = QCONCache()
config.chbackend_observers.append(QCONcache.clear)


# Note that this class doesn't implement _name and other RichData requirements
class QPolySag1D(Pupil):
    """Base class with 1D Q polynomial logic."""

    def __init__(self, *args, **kwargs):
        """Initialize a new QBFS instance."""
        self.coefs = {}
        pass_args = {}
        if kwargs is not None:
            for key, value in kwargs.items():
                if key[0].lower() == 'a':
                    idx = int(key[1:])  # strip 'A' from index
                    self.coefs[idx] = value
                else:
                    pass_args[key] = value

        super().__init__(**pass_args)

    def build(self):
        """Use the aspheric coefficients stored in this class instance to build a sag model.

        Returns
        -------
        self : `QPolySag1D`
            this QPolySag1D instance`

        """
        self.phase = e.zeros([self.samples, self.samples], dtype=config.precision)
        ordered_terms = sorted(self.coefs)
        ordered_values = [self.coefs[v] for v in ordered_terms]
        for term, coef in zip(ordered_terms, ordered_values):
            if coef == 0:
                continue
            else:
                self.phase += coef * self._cache(term, self.samples)


class QBFSSag(QPolySag1D):
    _name = 'Qbfs'
    _cache = QBFScache
    """Qbfs aspheric surface sag, excluding base sphere."""

    def build(self):
        """Use the aspheric coefficients stored in this class instance to build a sag model.

        Returns
        -------
        self : `QBFSSag`
            this QBFSSag instance`

        """
        super().build()
        coef = self._cache.gridcache(samples=self.samples, radius=1, r='r -> r^2 (1-r^2)')['r']
        self.phase *= coef


class QCONSag(QPolySag1D):
    _name = 'Qcon'
    _cache = QCONcache
    """Qcon aspheric surface sag, excluding base sphere."""

    def build(self):
        """Use the aspheric coefficients stored in this class instance to build a sag model.

        Returns
        -------
        self : `QCONSag`
            this QCONSag instance`

        """
        super().build()
        coef = self._cache.gridcache(samples=self.samples, radius=1, r='r -> r^4')['r']
        self.phase *= coef


def abc_q2d(n, m):
    # D is used everywhere
    D = (4 * n ** 2 - 1) * (m + n - 2) * (m + 2 * n - 3)

    # A
    term1 = (2 * n - 1) * (m + 2 * n - 2)
    term2 = (4 * n * (m + n - 2) + (m - 3) * (2 * m - 1))
    A = (term1 * term2) / D

    # B
    num = -2 * (2 * n - 1) * (m + 2 * n - 3) * (m + 2 * n - 2) * (m + 2 * n - 1)
    B = num / D

    # C
    num = n * (2 * n - 3) * (m + 2 * n - 1) * (2 * m + 2 * n - 3)
    C = num / D

    return A, B, C


def G_q2d(n, m):
    if n == 0:
        num = factorial2(2 * m - 1)
        den = 2 ** (m + 1) * factorial(m - 1)
        return num / den
    elif n > 0 and m == 1:
        t1num = (2 * n ** 2 - 1) * (n ** 2 - 1)
        t1den = 8 * (4 * n ** 2 - 1)
        term1 = -t1num / t1den
        term2 = 1 / 24 * kronecker(n, 1)
        return term1 + term2  # this is minus in the paper
    else:
        # nt1 = numerator term 1, d = denominator...
        nt1 = 2 * n * (m + n - 1) - m
        nt2 = (n + 1) * (2 * m + 2 * n - 1)
        num = nt1 * nt2
        dt1 = (m + 2 * n - 2) * (m + 2 * n - 1)
        dt2 = (m + 2 * n) * (2 * n + 1)
        den = dt1 * dt2

        term1 = num / den  # there is a leading negative in the paper
        return term1 * gamma(n, m)


def F_q2d(n, m):
    if n == 0:
        num = m ** 2 * factorial2(2 * m - 3)
        den = 2 ** (m + 1) * factorial(m - 1)
        return num / den
    elif n > 0 and m == 1:
        t1num = 4 * (n - 1) ** 2 * n ** 2 + 1
        t1den = 8 * (2 * n - 1) ** 2
        term1 = t1num / t1den
        term2 = 11 / 32 * kronecker(n, 1)
        return term1 + term2
    else:
        Chi = m + n - 2
        nt1 = 2 * n * Chi * (3 - 5 * m + 4 * n * Chi)
        nt2 = m ** 2 * (3 - m + 4 * n * Chi)
        num = nt1 + nt2

        dt1 = (m + 2 * n - 3) * (m + 2 * n - 2)
        dt2 = (m + 2 * n - 1) * (2 * n - 1)
        den = dt1 * dt2

        term1 = num / den
        return term1 * gamma(n, m)


def g_q2d(nm1, m):
    return G_q2d(nm1, m) / f_q2d(nm1, m)


def f_q2d(n, m):
    if n == 0:
        return e.sqrt(F_q2d(n=0, m=m))
    else:
        return e.sqrt(F_q2d(n, m) - g_q2d(n-1, m) ** 2)


def q2d_recurrence_P(n, m, x, Pnm1=None, Pnm2=None):
    if m == 0:
        return qbfs_recurrence_P(n=n, x=x, Pnm1=Pnm1, Pnm2=Pnm2)
    elif n == 0:
        return 1 / 2
    elif n == 1:
        if m == 1:
            return 1 - x / 2
        elif m < 1:
            raise ValueError('2D-Q auxiliary polynomial is undefined for n=1, m < 1')
        else:
            return m - (1 / 2) - (m - 1) * x
    elif m == 1 and (n == 2 or n == 3):
        if n == 2:
            num = 3 - x * (12 - 8 * x)
            den = 6
            return num / den
        if n == 3:
            numt1 = 5 - x
            numt2 = 60 - x * (120 - 64 * x)
            num = numt1 * numt2
            den = 10
            return num / den
    else:
        if Pnm2 is None:
            Pnm2 = q2d_recurrence_P(n=n-2, m=m, x=x)
        if Pnm1 is None:
            Pnm1 = q2d_recurrence_P(n=n-1, m=m, x=x, Pnm1=Pnm2)

        Anm, Bnm, Cnm = abc_q2d(n, m)
        term1 = Anm + Bnm * x
        term2 = Pnm1
        term3 = Cnm * Pnm2
        return term1 * term2 - term3


def q2d_recurrence_Q(n, m, x, Pnm=None, Qnm1=None, Pnm1=None, Pnm2=None):
    if n == 0:
        return 1 / (2 * f_q2d(0, m))
    elif m == 0:
        return qbfs_recurrence_Q(n=n, x=x, Pn=Pnm, Pnm1=Pnm1, Pnm2=Pnm2, Qnm1=Qnm1)

    if Pnm2 is None:
        Pnm2 = q2d_recurrence_P(n=n-2, m=m, x=x)
    if Pnm1 is None:
        Pnm1 = q2d_recurrence_P(n=n-1, m=m, x=x, Pnm1=Pnm2)
    if Pnm is None:
        if n == 0:
            Pnm = f_q2d(0, m) * q2d_recurrence_Q(n=0, m=m, x=x)
        else:
            Pnm = q2d_recurrence_P(n=n, m=m, x=x, Pnm1=Pnm1, Pnm2=Pnm2)

    if Qnm1 is None:
        Qnm1 = q2d_recurrence_Q(n=n-1, m=m, x=x, Pnm=Pnm1, Pnm1=Pnm2)

    return (Pnm - g_q2d(n-1, m) * Qnm1) / f_q2d(n, m)<|MERGE_RESOLUTION|>--- conflicted
+++ resolved
@@ -42,11 +42,7 @@
         if Pnm2 is None:
             Pnm2 = qbfs_recurrence_P(n - 2, x)
         if Pnm1 is None:
-<<<<<<< HEAD
             Pnm1 = qbfs_recurrence_P(n - 1, x, Pnm1=Pnm2)
-=======
-            Pnm1 = qbfs_recurrence_P(n - 1, x, Pnm1=Pnm1)
->>>>>>> ccfebb74
 
         if recursion_coef is None:
             recursion_coef = 2 - 4 * x
